--- conflicted
+++ resolved
@@ -96,42 +96,6 @@
 
 
 def main():
-<<<<<<< HEAD
-	"""Do the things"""
-
-	# Check if we have already loaded the data
-	try: benchmarks
-	except NameError:
-		node_results_filenames = glob("data/iDR2.1/GES_iDR2_WG11_*.fits")
-		remove_nodes = ("Recommended", "ULB", "Liege", "ParisHeidelberg")
-		node_results_filenames = [filename for filename in node_results_filenames \
-			if "_".join(os.path.basename(filename).split("_")[3:]).rstrip(".fits") not in remove_nodes]
-
-		# Load the data
-		stellar_parameters = ("TEFF", "LOGG", "MH")
-		benchmarks, node_data = prepare_data("data/benchmarks.txt", node_results_filenames,
-			stellar_parameters)
-
-	# Calculate estimates with BLUE
-	recommended_measurements = np.zeros(*map(len, [benchmarks, stellar_parameters]))
-	recommended_uncertainties = np.zeros(*map(len, [benchmarks, stellar_parameters]))
-
-	for j, stellar_parameter in enumerate(stellar_parameters):
-
-		for i, benchmark in enumerate(benchmarks):
-
-			node_measurements = node_data[2*j, i, :]
-			node_uncertainties = node_data[2*j + 1, i, :]
-
-			m_blue, u_blue = blue(node_measurements, node_uncertainties)
-			recommended_measurements[i, j] = m_blue
-			recommended_uncertainties[i, j] = u_blue
-
-	# Visualise the differences
-	boxplots(benchmarks, node_data[::2, :, :], stellar_parameters,
-		labels=("$\Delta{}T_{\\rm eff}$ (K)", "$\Delta{}\log{g}$ (dex)", "$\Delta{}$[Fe/H] (dex)"),
-		recommended_values=recommended_measurements, recommended_uncertainties=recommended_uncertainties)
-=======
     """Do the things"""
 
     # Check if we have already loaded the data
@@ -177,7 +141,6 @@
         recommended_values=recommended_measurements, recommended_uncertainties=recommended_uncertainties)
     [fig.savefig("blue-benchmarks-{0}.pdf".format(stellar_parameter.lower())) \
     	for fig, stellar_parameter in zip(figs, stellar_parameters)]
->>>>>>> 9693780d
 
 if __name__ == "__main__":
 	main()